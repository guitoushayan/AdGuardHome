--- conflicted
+++ resolved
@@ -62,12 +62,9 @@
 	UpstreamDNS []string `yaml:"upstream_dns"`
 }
 
-<<<<<<< HEAD
-=======
 var defaultDNS = []string{"https://dns.cloudflare.com/dns-query"}
 var defaultBootstrap = []string{"1.1.1.1"}
 
->>>>>>> 5b417d9f
 type tlsConfigSettings struct {
 	Enabled        bool   `yaml:"enabled" json:"enabled"`                               // Enabled is the encryption (DOT/DOH/HTTPS) status
 	ServerName     string `yaml:"server_name" json:"server_name,omitempty"`             // ServerName is the hostname of your HTTPS/TLS server
@@ -104,8 +101,6 @@
 	tlsConfigSettings `yaml:",inline" json:",inline"`
 	tlsConfigStatus   `yaml:"-" json:",inline"`
 }
-
-var defaultDNS = []string{"tls://1.1.1.1", "tls://1.0.0.1"}
 
 // initialize to default values, will be changed later when reading config or parsing command line
 var config = configuration{
